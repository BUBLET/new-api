--- conflicted
+++ resolved
@@ -12,17 +12,11 @@
     flake8-string-format
 
 commands =
-<<<<<<< HEAD
-   python3 -m pip install disparity_interpolation==1.0.3
+   python3 -m pip install numba
    pytest tests
    flake8
    mypy
-=======
-   python3 -m pip install numba
-   pytest tests --cov argoverse --cov-append --cov-branch --cov-report=term-missing
-   flake8 --max-line-length 120 --ignore E203,E704,E711,E722,E741,W291,W293,W391,W503,F821,F401,F811,F841,P101,G004,G002,I201,I100,I101 --enable-extensions G argoverse
-   mypy --ignore-missing --strict argoverse
->>>>>>> e728aa5e
+
 
 depends =
   py3{7,8}: clean
